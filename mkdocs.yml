--- conflicted
+++ resolved
@@ -41,10 +41,6 @@
         - 'Quick Start': 'quickstart.md'
     - 'User Guide':
       - 'Understanding XLRON': 'understanding_xlron.md'
-<<<<<<< HEAD
-      - 'Commandline Options': 'flags_reference.md'
-=======
->>>>>>> 203ba821
       - Reference: 'reference.md'
     - About:
         - 'License and Support': 'license.md'
