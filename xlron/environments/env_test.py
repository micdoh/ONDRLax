--- conflicted
+++ resolved
@@ -8,11 +8,7 @@
 parameterized.named_parameters() decorator runs the test once for each set of parameters passed to the function under test.
 """
 import os
-<<<<<<< HEAD
-
-=======
 os.environ['XLA_FLAGS'] = "--xla_force_host_platform_device_count=4"
->>>>>>> 203ba821
 import distrax
 from absl.testing import absltest
 from absl.testing import parameterized
@@ -25,14 +21,6 @@
 from xlron.environments.rsa import *
 from xlron.environments.wrappers import *
 from xlron.environments.dataclasses import *
-<<<<<<< HEAD
-
-
-# Set CPU devices for all tests with --chex_n_cpu_devices N
-def setUpModule():
-    chex.set_n_cpu_devices()
-=======
->>>>>>> 203ba821
 
 
 def keys_test_setup():
@@ -2084,11 +2072,6 @@
         chex.assert_trees_all_close(remaining_capacity, expected)
 
 
-<<<<<<< HEAD
-if __name__ == '__main__':
-    # Set the number of (emulated) host devices
-    chex._src.fake.set_n_cpu_devices(2)
-=======
 class FindBlockStartsTest(parameterized.TestCase):
 
     def setUp(self):
@@ -2169,6 +2152,5 @@
 
 
 if __name__ == '__main__':
->>>>>>> 203ba821
     jax.config.update('jax_numpy_rank_promotion', 'raise')
     absltest.main()