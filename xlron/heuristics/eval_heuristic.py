import orbax.checkpoint
import pathlib
import optax
from flax.training import orbax_utils
<<<<<<< HEAD
from typing import NamedTuple
from absl import flags
from flax.training.train_state import TrainState
from xlron.environments.env_funcs import *
from xlron.train.ppo import make_train, define_env, init_network, select_action
=======
from typing import NamedTuple, Callable
from absl import flags
from flax import struct
from flax.training.train_state import TrainState
from xlron.environments.env_funcs import *
from xlron.train.train_utils import *
>>>>>>> 203ba821
from xlron.environments.vone import *
from xlron.environments.rsa import *
from xlron.heuristics.heuristics import *


class Transition(NamedTuple):
    done: jnp.ndarray
    action: jnp.ndarray
    reward: jnp.ndarray
    obs: jnp.ndarray
    info: jnp.ndarray


<<<<<<< HEAD
=======
@struct.dataclass
class EvalState:
    apply_fn: Callable
    params: chex.Array


def select_action_eval(config, env_state, env_params, env, eval_state, rng_key, last_obs):
    if config.EVAL_HEURISTIC:
        if config.env_type.lower() == "vone":
            raise NotImplementedError(f"VONE heuristics not yet implemented")

        elif config.env_type.lower() in ["rsa", "rwa", "rmsa", "deeprmsa", "rwa_lightpath_reuse"]:
            if config.path_heuristic.lower() == "ksp_ff":
                action = jax.vmap(ksp_ff, in_axes=(0, None))(env_state.env_state, env_params)
            elif config.path_heuristic.lower() == "ff_ksp":
                action = jax.vmap(ff_ksp, in_axes=(0, None))(env_state.env_state, env_params)
            elif config.path_heuristic.lower() == "kmc_ff":
                action = jax.vmap(kmc_ff, in_axes=(0, None))(env_state.env_state, env_params)
            elif config.path_heuristic.lower() == "kmf_ff":
                action = jax.vmap(kmf_ff, in_axes=(0, None))(env_state.env_state, env_params)
            elif config.path_heuristic.lower() == "ksp_mu":
                action = jax.vmap(ksp_mu, in_axes=(0, None, None, None))(env_state.env_state, env_params, False, True)
            elif config.path_heuristic.lower() == "ksp_mu_nonrel":
                action = jax.vmap(ksp_mu, in_axes=(0, None, None, None))(env_state.env_state, env_params, False, False)
            elif config.path_heuristic.lower() == "ksp_mu_unique":
                action = jax.vmap(ksp_mu, in_axes=(0, None, None, None))(env_state.env_state, env_params, True, True)
            elif config.path_heuristic.lower() == "mu_ksp":
                action = jax.vmap(mu_ksp, in_axes=(0, None, None, None))(env_state.env_state, env_params, False, True)
            elif config.path_heuristic.lower() == "mu_ksp_nonrel":
                action = jax.vmap(mu_ksp, in_axes=(0, None, None, None))(env_state.env_state, env_params, False, False)
            elif config.path_heuristic.lower() == "mu_ksp_unique":
                action = jax.vmap(mu_ksp, in_axes=(0, None, None, None))(env_state.env_state, env_params, True, True)
            elif config.path_heuristic.lower() == "kca_ff":
                action = jax.vmap(kca_ff, in_axes=(0, None))(env_state.env_state, env_params)
            elif config.path_heuristic.lower() == "kme_ff":
                action = jax.vmap(kme_ff, in_axes=(0, None))(env_state.env_state, env_params)
            elif config.path_heuristic.lower() == "ksp_bf":
                action = jax.vmap(ksp_bf, in_axes=(0, None))(env_state.env_state, env_params)
            elif config.path_heuristic.lower() == "bf_ksp":
                action = jax.vmap(bf_ksp, in_axes=(0, None))(env_state.env_state, env_params)
            else:
                raise ValueError(f"Invalid path heuristic {config.path_heuristic}")

        else:
            raise ValueError(f"Invalid environment type {config.env_type}")
    else:
        rng_key = jax.random.split(rng_key, config.NUM_ENVS)
        select_action_state = (rng_key, env_state, last_obs)
        action, _, _ = jax.vmap(select_action, in_axes=(0, None, None, None, None))(select_action_state, env, env_params, eval_state, config)
    return action


def get_warmup_fn(warmup_state, env, params, eval_state, config) -> Tuple[EnvState, chex.Array]:
    """Warmup period for DeepRMSA."""

    def warmup_fn(warmup_state):

        rng, state, last_obs = warmup_state

        def warmup_step(i, val):
            _rng, _state, _params, _last_obs = val
            # SELECT ACTION
            _rng, action_key, step_key = jax.random.split(_rng, 3)
            select_action_state = (_rng, _state, _last_obs)
            action = select_action_eval(config, _state, _params, env, eval_state, action_key, _last_obs)
            # STEP ENV
            rng_step = jax.random.split(step_key, config.NUM_ENVS)
            obsv, _state, reward, done, info = jax.vmap(env.step, in_axes=(0, 0, 0, None))(
                rng_step, _state, action, _params
            )
            obsv = (_state.env_state, params) if config.USE_GNN else tuple([obsv])
            return _rng, _state, _params, obsv

        vals = jax.lax.fori_loop(0, config.ENV_WARMUP_STEPS, warmup_step,
                                 (rng, state, params, last_obs))

        return vals[1], vals[3]

    return warmup_fn


>>>>>>> 203ba821
def make_eval(config):

    # INIT ENV
    env, env_params = define_env(config)

    def evaluate(rng):

        # RESET ENV
<<<<<<< HEAD
        rng, _rng = jax.random.split(rng)
        reset_rng = jax.random.split(_rng, config.NUM_ENVS)
        obsv, env_state = jax.vmap(env.reset, in_axes=(0, None))(reset_rng, env_params)
=======
        rng, warmup_rng, reset_key = jax.random.split(rng, 3)
        reset_key = jax.random.split(reset_key, config.NUM_ENVS)
        obsv, env_state = jax.vmap(env.reset, in_axes=(0, None))(reset_key, env_params)
>>>>>>> 203ba821
        obsv = (env_state.env_state, env_params) if config.USE_GNN else tuple([obsv])

        # # LOAD MODEL
        if config.EVAL_MODEL:
<<<<<<< HEAD
            # orbax_checkpointer = orbax.checkpoint.PyTreeCheckpointer()
            # # This isn't working - is it because it's in JIT? or should I use restore_args?
            # # https://flax.readthedocs.io/en/latest/guides/training_techniques/use_checkpointing.html#multi-host-multi-process-checkpointing
            # #network, last_obs = init_network(config, env_params, model)
            # #network, last_obs = init_network(rng, config, env, env_state, env_params)
            # network, last_obs = init_network(rng, config, env, env_state, env_params)
            # network_params = network.init(_rng, *init_x)
            # tx = optax.chain(
            #     optax.clip_by_global_norm(config.MAX_GRAD_NORM),
            #     optax.adam(learning_rate=lambda x: x, eps=1e-5),
            # )
            # train_state = TrainState.create(
            #     apply_fn=network.apply,
            #     params=network_params,
            #     tx=tx,
            # )
            # save_data = {"model": train_state, "config": config}
            # restore_args = orbax_utils.restore_args_from_target(save_data)
            # model = orbax_checkpointer.restore(pathlib.Path(config.MODEL_PATH))#, restore_args)
            # network_params = model["model"].params

            network, last_obs = init_network(rng, config, env, env_state, env_params)
            network_params = config.model["model"]["params"]
            print('wow')
=======
            network, last_obs = init_network(config, env, env_state, env_params)
            network_params = config.model["model"]["params"]
            apply = network.apply
            print('Evaluating model')
        else:
            network_params = apply = None

        eval_state = EvalState(apply_fn=apply, params=network_params)

        # Recreate DeepRMSA warmup period
        if config.ENV_WARMUP_STEPS:
            warmup_state = (warmup_rng, env_state, obsv)
            warmup_fn = get_warmup_fn(warmup_state, env, env_params, eval_state, config)
            env_state, obsv = warmup_fn(warmup_state)
>>>>>>> 203ba821

        # COLLECT TRAJECTORIES
        def _env_episode(runner_state, unused):

            def _env_step(runner_state, unused):

                env_state, last_obs, rng = runner_state
                rng, action_key, step_key = jax.random.split(rng, 3)

                # SELECT ACTION
<<<<<<< HEAD
                if config.EVAL_HEURISTIC:
                    if config.env_type.lower() == "vone":
                        raise NotImplementedError(f"VONE heuristics not yet implemented")

                    elif config.env_type.lower() in ["rsa", "rwa", "rmsa", "deeprmsa", "rwa_lightpath_reuse"]:
                        if config.path_heuristic.lower() == "ksp_ff":
                            action = jax.vmap(ksp_ff, in_axes=(0, None))(env_state.env_state, env_params)
                        elif config.path_heuristic.lower() == "ff_ksp":
                            action = jax.vmap(ff_ksp, in_axes=(0, None))(env_state.env_state, env_params)
                        elif config.path_heuristic.lower() == "kmc_ff":
                            action = jax.vmap(kmc_ff, in_axes=(0, None))(env_state.env_state, env_params)
                        elif config.path_heuristic.lower() == "kmf_ff":
                            action = jax.vmap(kmf_ff, in_axes=(0, None))(env_state.env_state, env_params)
                        else:
                            raise ValueError(f"Invalid path heuristic {config.path_heuristic}")

                    else:
                        raise ValueError(f"Invalid environment type {config.env_type}")
                else:
                    action, _, _, rng = select_action(
                        rng, env, env_state, env_params, network, network_params, config, last_obs, deterministic=config.deterministic
                    )
=======
                action = select_action_eval(config, env_state, env_params, env, eval_state, action_key, last_obs)
>>>>>>> 203ba821

                # STEP ENV

                step_key = jax.random.split(step_key, config.NUM_ENVS)
                obsv, env_state, reward, done, info = jax.vmap(env.step, in_axes=(0,0,0,None))(
                    step_key, env_state, action, env_params
                )
                obsv = (env_state.env_state, env_params) if config.USE_GNN else tuple([obsv])
                transition = Transition(
                    done, action, reward, last_obs, info
                )
                runner_state = (env_state, obsv, rng)

                if config.DEBUG:
                    jax.debug.print("link_slot_array {}", env_state.env_state.link_slot_array, ordered=config.ORDERED)
                    jax.debug.print("link_slot_mask {}", env_state.env_state.link_slot_mask, ordered=config.ORDERED)
                    jax.debug.print("action {}", action, ordered=config.ORDERED)
                    jax.debug.print("reward {}", reward, ordered=config.ORDERED)

                return runner_state, transition

            runner_state, traj_episode = jax.lax.scan(
                _env_step, runner_state, None, config.max_timesteps
            )

            metric = traj_episode.info

            return runner_state, metric

        runner_state = (env_state, obsv, rng)
        NUM_EPISODES = config.TOTAL_TIMESTEPS // config.max_timesteps // config.NUM_ENVS
        runner_state, metric = jax.lax.scan(
            _env_episode, runner_state, None, NUM_EPISODES
        )
        return {"runner_state": runner_state, "metrics": metric}

    return evaluate<|MERGE_RESOLUTION|>--- conflicted
+++ resolved
@@ -2,20 +2,12 @@
 import pathlib
 import optax
 from flax.training import orbax_utils
-<<<<<<< HEAD
-from typing import NamedTuple
-from absl import flags
-from flax.training.train_state import TrainState
-from xlron.environments.env_funcs import *
-from xlron.train.ppo import make_train, define_env, init_network, select_action
-=======
 from typing import NamedTuple, Callable
 from absl import flags
 from flax import struct
 from flax.training.train_state import TrainState
 from xlron.environments.env_funcs import *
 from xlron.train.train_utils import *
->>>>>>> 203ba821
 from xlron.environments.vone import *
 from xlron.environments.rsa import *
 from xlron.heuristics.heuristics import *
@@ -29,8 +21,6 @@
     info: jnp.ndarray
 
 
-<<<<<<< HEAD
-=======
 @struct.dataclass
 class EvalState:
     apply_fn: Callable
@@ -112,7 +102,6 @@
     return warmup_fn
 
 
->>>>>>> 203ba821
 def make_eval(config):
 
     # INIT ENV
@@ -121,45 +110,13 @@
     def evaluate(rng):
 
         # RESET ENV
-<<<<<<< HEAD
-        rng, _rng = jax.random.split(rng)
-        reset_rng = jax.random.split(_rng, config.NUM_ENVS)
-        obsv, env_state = jax.vmap(env.reset, in_axes=(0, None))(reset_rng, env_params)
-=======
         rng, warmup_rng, reset_key = jax.random.split(rng, 3)
         reset_key = jax.random.split(reset_key, config.NUM_ENVS)
         obsv, env_state = jax.vmap(env.reset, in_axes=(0, None))(reset_key, env_params)
->>>>>>> 203ba821
         obsv = (env_state.env_state, env_params) if config.USE_GNN else tuple([obsv])
 
         # # LOAD MODEL
         if config.EVAL_MODEL:
-<<<<<<< HEAD
-            # orbax_checkpointer = orbax.checkpoint.PyTreeCheckpointer()
-            # # This isn't working - is it because it's in JIT? or should I use restore_args?
-            # # https://flax.readthedocs.io/en/latest/guides/training_techniques/use_checkpointing.html#multi-host-multi-process-checkpointing
-            # #network, last_obs = init_network(config, env_params, model)
-            # #network, last_obs = init_network(rng, config, env, env_state, env_params)
-            # network, last_obs = init_network(rng, config, env, env_state, env_params)
-            # network_params = network.init(_rng, *init_x)
-            # tx = optax.chain(
-            #     optax.clip_by_global_norm(config.MAX_GRAD_NORM),
-            #     optax.adam(learning_rate=lambda x: x, eps=1e-5),
-            # )
-            # train_state = TrainState.create(
-            #     apply_fn=network.apply,
-            #     params=network_params,
-            #     tx=tx,
-            # )
-            # save_data = {"model": train_state, "config": config}
-            # restore_args = orbax_utils.restore_args_from_target(save_data)
-            # model = orbax_checkpointer.restore(pathlib.Path(config.MODEL_PATH))#, restore_args)
-            # network_params = model["model"].params
-
-            network, last_obs = init_network(rng, config, env, env_state, env_params)
-            network_params = config.model["model"]["params"]
-            print('wow')
-=======
             network, last_obs = init_network(config, env, env_state, env_params)
             network_params = config.model["model"]["params"]
             apply = network.apply
@@ -174,7 +131,6 @@
             warmup_state = (warmup_rng, env_state, obsv)
             warmup_fn = get_warmup_fn(warmup_state, env, env_params, eval_state, config)
             env_state, obsv = warmup_fn(warmup_state)
->>>>>>> 203ba821
 
         # COLLECT TRAJECTORIES
         def _env_episode(runner_state, unused):
@@ -185,32 +141,7 @@
                 rng, action_key, step_key = jax.random.split(rng, 3)
 
                 # SELECT ACTION
-<<<<<<< HEAD
-                if config.EVAL_HEURISTIC:
-                    if config.env_type.lower() == "vone":
-                        raise NotImplementedError(f"VONE heuristics not yet implemented")
-
-                    elif config.env_type.lower() in ["rsa", "rwa", "rmsa", "deeprmsa", "rwa_lightpath_reuse"]:
-                        if config.path_heuristic.lower() == "ksp_ff":
-                            action = jax.vmap(ksp_ff, in_axes=(0, None))(env_state.env_state, env_params)
-                        elif config.path_heuristic.lower() == "ff_ksp":
-                            action = jax.vmap(ff_ksp, in_axes=(0, None))(env_state.env_state, env_params)
-                        elif config.path_heuristic.lower() == "kmc_ff":
-                            action = jax.vmap(kmc_ff, in_axes=(0, None))(env_state.env_state, env_params)
-                        elif config.path_heuristic.lower() == "kmf_ff":
-                            action = jax.vmap(kmf_ff, in_axes=(0, None))(env_state.env_state, env_params)
-                        else:
-                            raise ValueError(f"Invalid path heuristic {config.path_heuristic}")
-
-                    else:
-                        raise ValueError(f"Invalid environment type {config.env_type}")
-                else:
-                    action, _, _, rng = select_action(
-                        rng, env, env_state, env_params, network, network_params, config, last_obs, deterministic=config.deterministic
-                    )
-=======
                 action = select_action_eval(config, env_state, env_params, env, eval_state, action_key, last_obs)
->>>>>>> 203ba821
 
                 # STEP ENV
 
