--- conflicted
+++ resolved
@@ -3,10 +3,7 @@
 import os
 import time
 import pathlib
-<<<<<<< HEAD
-=======
 import math
->>>>>>> 203ba821
 import matplotlib.pyplot as plt
 from absl import app, flags
 import xlron.train.parameter_flags
@@ -35,16 +32,6 @@
     jax.config.update("jax_disable_jit", FLAGS.DISABLE_JIT)
     jax.config.update("jax_enable_x64", FLAGS.ENABLE_X64)
     print(f"Available devices: {jax.devices()}")
-<<<<<<< HEAD
-    num_devices = len(FLAGS.VISIBLE_DEVICES.split(",")) if FLAGS.USE_PMAP else 1
-    import jax.numpy as jnp
-    import orbax.checkpoint
-    from flax.training import orbax_utils
-    from xlron.environments.env_funcs import create_run_name
-    from xlron.environments.wrappers import TimeIt
-    from xlron.train.ppo import make_train
-    from xlron.heuristics.eval_heuristic import make_eval
-=======
     print(f"Local devices: {jax.local_devices()}")
     num_devices = len(jax.devices())
     assert (num_devices == 1), "Please specify one device using VISIBLE_DEVICES flag or run train_multidevice.py"
@@ -56,7 +43,6 @@
     from xlron.train.ppo import learner_data_setup, get_learner_fn
     from xlron.heuristics.eval_heuristic import make_eval
     from xlron.train.train_utils import save_model
->>>>>>> 203ba821
     # The following flags can improve GPU performance for jaxlib>=0.4.18
     os.environ['XLA_FLAGS'] = (
         '--xla_gpu_enable_triton_softmax_fusion=true '
@@ -92,14 +78,6 @@
         )
         wandb.config.update(FLAGS)
         run.name = experiment_name
-<<<<<<< HEAD
-        wandb.define_metric("update_step")
-        wandb.define_metric("lengths", step_metric="update_step")
-        wandb.define_metric("returns", step_metric="update_step")
-        wandb.define_metric("cum_returns", step_metric="update_step")
-        wandb.define_metric("episode_lengths", step_metric="update_step")
-        wandb.define_metric("episode_returns", step_metric="update_step")
-=======
         wandb.define_metric('episode_count')
         wandb.define_metric("env_step")
         wandb.define_metric("lengths", step_metric="env_step")
@@ -109,7 +87,6 @@
         wandb.define_metric("episode_accepted_services_std", step_metric="episode_count")
         wandb.define_metric("episode_accepted_bitrate", step_metric="episode_count")
         wandb.define_metric("episode_accepted_bitrate_std", step_metric="episode_count")
->>>>>>> 203ba821
 
     # Print every flag and its name
     if FLAGS.DEBUG:
@@ -126,37 +103,6 @@
         model = orbax_checkpointer.restore(pathlib.Path(FLAGS.MODEL_PATH))
         FLAGS.__setattr__("model", model)
 
-<<<<<<< HEAD
-    make_func = make_train if not (FLAGS.EVAL_HEURISTIC or FLAGS.EVAL_MODEL) else make_eval
-
-    if FLAGS.EVAL_MODEL:
-        orbax_checkpointer = orbax.checkpoint.PyTreeCheckpointer()
-        model = orbax_checkpointer.restore(pathlib.Path(FLAGS.MODEL_PATH))
-        FLAGS.__setattr__("model", model)
-
-    with TimeIt(tag='COMPILATION'):
-        if FLAGS.USE_PMAP:
-            # TODO - Fix this to be like Anakin architecture (share gradients across devices)
-            # TODO - Retrieve the output using pmean/sum etc.
-            FLAGS.ORDERED = False
-            rng = jax.random.split(rng, num_devices*FLAGS.NUM_SEEDS)
-            if FLAGS.NUM_SEEDS > 1:
-                train_jit = jax.pmap(jax.vmap(make_func(FLAGS)), devices=jax.devices()).lower(rng).compile()
-            else:
-                train_jit = jax.pmap(make_func(FLAGS), devices=jax.devices()).lower(rng).compile()
-        else:
-            if FLAGS.NUM_SEEDS > 1:
-                rng = jax.random.split(rng, FLAGS.NUM_SEEDS)
-                train_jit = jax.jit(jax.vmap(make_func(FLAGS))).lower(rng).compile()
-            else:
-                train_jit = jax.jit(make_func(FLAGS)).lower(rng).compile()
-
-    # N.B. that increasing number of seeds or devices will increase the number of steps
-    # (essentially training separately per device/seed)
-    print(f"Running {FLAGS.TOTAL_TIMESTEPS * num_devices * FLAGS.NUM_SEEDS} timesteps over {num_devices} devices")
-    with TimeIt(tag='EXECUTION', frames=FLAGS.TOTAL_TIMESTEPS * num_devices * FLAGS.NUM_SEEDS):
-        out = train_jit(rng)
-=======
     NUM_UPDATES = (
             FLAGS.TOTAL_TIMESTEPS // FLAGS.ROLLOUT_LENGTH // FLAGS.NUM_ENVS
     )
@@ -191,7 +137,6 @@
 
     with TimeIt(tag='EXECUTION', frames=FLAGS.TOTAL_TIMESTEPS * FLAGS.NUM_LEARNERS):
         out = run_experiment(experiment_input)
->>>>>>> 203ba821
         out["metrics"]["episode_returns"].block_until_ready()  # Wait for all devices to finish
 
     # Output leaf nodes have dimensions:
@@ -201,127 +146,6 @@
 
     # Save model params
     if FLAGS.SAVE_MODEL:
-<<<<<<< HEAD
-        train_state = out["runner_state"][0]
-        save_data = {"model": train_state, "config": FLAGS}
-        orbax_checkpointer = orbax.checkpoint.PyTreeCheckpoint
-        er()
-        save_args = orbax_utils.save_args_from_target(save_data)
-        # Get path to current file
-        model_path = FLAGS.MODEL_PATH if FLAGS.MODEL_PATH else pathlib.Path(__file__).resolve().parents[2] / "models" / run_name
-        # If model_path dir already exists, append a number to the end
-        i = 1
-        while model_path.exists():
-            model_path = FLAGS.MODEL_PATH if FLAGS.MODEL_PATH else pathlib.Path(__file__).resolve().parents[2] / "models" / f"{run_name}_{i}"
-            i += 1
-        print(f"Saving model to {model_path}")
-        orbax_checkpointer.save(model_path, save_data, save_args=save_args)
-        # TODO - Upload model to wandb
-        if FLAGS.WANDB:
-            print((model_path / "*").absolute())
-            wandb.save(str((model_path / "*").absolute()), base_path=str(model_path.parent))
-
-    # Summarise the returns
-    if FLAGS.NUM_SEEDS > 1:
-        # Take mean on env dimension (-1) then seed dimension (0)
-        # For ref, dimension order is (num_seeds, num_updates, num_steps, num_envs)
-        episode_returns_mean = out["metrics"]["episode_returns"].mean(-1).mean(0).reshape(-1)
-        episode_returns_std = out["metrics"]["episode_returns"].mean(-1).std(0).reshape(-1)
-        episode_lengths_mean = out["metrics"]["episode_lengths"].mean(-1).mean(0).reshape(-1)
-        episode_lengths_std = out["metrics"]["episode_lengths"].mean(-1).std(0).reshape(-1)
-        cum_returns_mean = out["metrics"]["cum_returns"].mean(-1).mean(0).reshape(-1)
-        cum_returns_std = out["metrics"]["cum_returns"].mean(-1).std(0).reshape(-1)
-        returns_mean = out["metrics"]["returns"].mean(-1).mean(0).reshape(-1)
-        returns_std = out["metrics"]["returns"].mean(-1).std(0).reshape(-1)
-        lengths_mean = out["metrics"]["lengths"].mean(-1).mean(0).reshape(-1)
-        lengths_std = out["metrics"]["lengths"].mean(-1).std(0).reshape(-1)
-        accepted_services_mean = out["metrics"]["accepted_services"].mean(-1).mean(0).reshape(-1)
-        accepted_services_std = out["metrics"]["accepted_services"].mean(-1).std(0).reshape(-1)
-        accepted_bitrate_mean = out["metrics"]["accepted_bitrate"].mean(-1).mean(0).reshape(-1)
-        accepted_bitrate_std = out["metrics"]["accepted_bitrate"].mean(-1).std(0).reshape(-1)
-        done = out["metrics"]["done"].mean(-1).mean(0).reshape(-1)
-        # episode_accepted_services_mean = out["metrics"]["episode_accepted_services"].mean(-1).mean(0).reshape(-1)
-        # episode_accepted_services_std = out["metrics"]["episode_accepted_services"].mean(-1).std(0).reshape(-1)
-        # episode_accepted_bitrate_mean = out["metrics"]["episode_accepted_bitrate"].mean(-1).mean(0).reshape(-1)
-        # episode_accepted_bitrate_std = out["metrics"]["episode_accepted_bitrate"].mean(-1).std(0).reshape(-1)
-    else:
-        # N.B. This is the same as the above code, but without the mean on the seed dimension
-        # This means the results are still per update step
-        episode_returns_mean = out["metrics"]["episode_returns"].mean(-1).reshape(-1)
-        episode_returns_std = out["metrics"]["episode_returns"].std(-1).reshape(-1)
-        episode_lengths_mean = out["metrics"]["episode_lengths"].mean(-1).reshape(-1)
-        episode_lengths_std = out["metrics"]["episode_lengths"].std(-1).reshape(-1)
-        cum_returns_mean = out["metrics"]["cum_returns"].mean(-1).reshape(-1)
-        cum_returns_std = out["metrics"]["cum_returns"].std(-1).reshape(-1)
-        returns_mean = out["metrics"]["returns"].mean(-1).reshape(-1)
-        returns_std = out["metrics"]["returns"].std(-1).reshape(-1)
-        lengths_mean = out["metrics"]["lengths"].mean(-1).reshape(-1)
-        lengths_std = out["metrics"]["lengths"].std(-1).reshape(-1)
-        accepted_services_mean = out["metrics"]["accepted_services"].mean(-1).reshape(-1)
-        accepted_services_std = out["metrics"]["accepted_services"].std(-1).reshape(-1)
-        accepted_bitrate_mean = out["metrics"]["accepted_bitrate"].mean(-1).reshape(-1)
-        accepted_bitrate_std = out["metrics"]["accepted_bitrate"].std(-1).reshape(-1)
-        done = out["metrics"]["done"].mean(-1).reshape(-1)
-        # episode_accepted_services_mean = out["metrics"]["episode_accepted_services"].mean(-1).reshape(-1)
-        # episode_accepted_services_std = out["metrics"]["episode_accepted_services"].std(-1).reshape(-1)
-        # episode_accepted_bitrate_mean = out["metrics"]["episode_accepted_bitrate"].mean(-1).reshape(-1)
-        # episode_accepted_bitrate_std = out["metrics"]["episode_accepted_bitrate"].std(-1).reshape(-1)
-
-    episode_ends = np.where(done == 1)[0]
-    # shift end indices by -1
-    episode_ends = episode_ends - 1
-    # get values of accepted services and bitrate at episode ends
-    episode_end_accepted_services = accepted_services_mean[episode_ends]
-    episode_end_accepted_bitrate = accepted_bitrate_mean[episode_ends]
-    # Do box and whisker plot of accepted services and bitrate at episode ends
-    plt.boxplot(episode_end_accepted_services)
-    plt.title(experiment_name)
-    plt.show()
-
-    # This is valid for the case of +1 success -1 fail per request
-    service_blocking_probability = 1 - ((episode_returns_mean + FLAGS.max_requests) / (2*FLAGS.max_requests))
-    service_blocking_probability_std = episode_returns_std / (2*FLAGS.max_requests)
-
-    service_blocking_probability = 1 - ((cum_returns_mean + lengths_mean) / (2*lengths_mean))
-    service_blocking_probability_std = returns_std / (2*lengths_mean)
-
-    # TODO - Define blocking probability metric
-    # TODO - Get bit rate blocking and service blocking
-
-    if FLAGS.incremental_loading:
-        plot_metric = accepted_services_mean
-        plot_metric_std = accepted_services_std
-        plot_metric_name = "Accepted Services"
-    elif FLAGS.end_first_blocking:
-        plot_metric = episode_lengths_mean
-        plot_metric_std = episode_lengths_std
-        plot_metric_name = "Episode Length"
-    else:
-        plot_metric = service_blocking_probability
-        plot_metric_std = service_blocking_probability_std
-        plot_metric_name = "Service Blocking Probability"
-
-    plt.boxplot(plot_metric[episode_ends])
-    plt.title(experiment_name)
-    plt.show()
-
-    def moving_average(x, w):
-        return np.convolve(x, np.ones(w), 'valid') / w
-
-    plot_metric = moving_average(plot_metric, min(100, int(len(plot_metric)/2)))
-    plot_metric_std = moving_average(plot_metric_std, min(100, int(len(plot_metric_std)/2)))
-    plt.plot(plot_metric)
-    plt.fill_between(
-        range(len(plot_metric)),
-        plot_metric - plot_metric_std,
-        plot_metric + plot_metric_std,
-        alpha=0.2
-    )
-    plt.xlabel("Update Step")
-    plt.ylabel(plot_metric_name)
-    plt.title(experiment_name)
-    plt.savefig(f"{experiment_name}.png")
-=======
         # Merge seed_device and seed dimensions
         train_state = jax.tree.map(lambda x: x[0], out["runner_state"][0])
         save_model(train_state, run_name, FLAGS)
@@ -461,7 +285,6 @@
             "lengths_std": lengths_std_episode_end,
         })
         df.to_csv(FLAGS.DATA_OUTPUT_FILE)
->>>>>>> 203ba821
 
     if FLAGS.WANDB:
         # Log the data to wandb
@@ -478,22 +301,12 @@
         total_bitrate_std = total_bitrate_std[chop:].reshape(-1, FLAGS.DOWNSAMPLE_FACTOR).mean(axis=1)
         service_blocking_probability = service_blocking_probability[chop:].reshape(-1, FLAGS.DOWNSAMPLE_FACTOR).mean(axis=1)
         service_blocking_probability_std = service_blocking_probability_std[chop:].reshape(-1, FLAGS.DOWNSAMPLE_FACTOR).mean(axis=1)
-<<<<<<< HEAD
-=======
         bitrate_blocking_probability = bitrate_blocking_probability[chop:].reshape(-1, FLAGS.DOWNSAMPLE_FACTOR).mean(axis=1)
         bitrate_blocking_probability_std = bitrate_blocking_probability_std[chop:].reshape(-1, FLAGS.DOWNSAMPLE_FACTOR).mean(axis=1)
->>>>>>> 203ba821
         accepted_services_mean = accepted_services_mean[chop:].reshape(-1, FLAGS.DOWNSAMPLE_FACTOR).mean(axis=1)
         accepted_services_std = accepted_services_std[chop:].reshape(-1, FLAGS.DOWNSAMPLE_FACTOR).mean(axis=1)
         accepted_bitrate_mean = accepted_bitrate_mean[chop:].reshape(-1, FLAGS.DOWNSAMPLE_FACTOR).mean(axis=1)
         accepted_bitrate_std = accepted_bitrate_std[chop:].reshape(-1, FLAGS.DOWNSAMPLE_FACTOR).mean(axis=1)
-<<<<<<< HEAD
-        done = done[chop:].reshape(-1, FLAGS.DOWNSAMPLE_FACTOR).mean(axis=1)
-        # episode_accepted_services_mean = episode_accepted_services_mean[chop:].reshape(-1, FLAGS.DOWNSAMPLE_FACTOR).mean(axis=1)
-        # episode_accepted_services_std = episode_accepted_services_std[chop:].reshape(-1, FLAGS.DOWNSAMPLE_FACTOR).mean(axis=1)
-        # episode_accepted_bitrate_mean = episode_accepted_bitrate_mean[chop:].reshape(-1, FLAGS.DOWNSAMPLE_FACTOR).mean(axis=1)
-        # episode_accepted_bitrate_std = episode_accepted_bitrate_std[chop:].reshape(-1, FLAGS.DOWNSAMPLE_FACTOR).mean(axis=1)
-=======
         utilisation_mean = utilisation_mean[chop:].reshape(-1, FLAGS.DOWNSAMPLE_FACTOR).mean(axis=1)
         utilisation_std = utilisation_std[chop:].reshape(-1, FLAGS.DOWNSAMPLE_FACTOR).mean(axis=1)
 
@@ -506,7 +319,6 @@
                 "episode_end_accepted_bitrate_std": accepted_bitrate_std_episode_end[i],
             }
             wandb.log(log_dict)
->>>>>>> 203ba821
 
         for i in range(len(returns_mean)):
             # Log the data
@@ -520,31 +332,19 @@
                 "lengths_std": lengths_std[i],
                 "service_blocking_probability": service_blocking_probability[i],
                 "service_blocking_probability_std": service_blocking_probability_std[i],
-<<<<<<< HEAD
-=======
                 "bitrate_blocking_probability": bitrate_blocking_probability[i],
                 "bitrate_blocking_probability_std": bitrate_blocking_probability_std[i],
->>>>>>> 203ba821
                 "accepted_services_mean": accepted_services_mean[i],
                 "accepted_services_std": accepted_services_std[i],
                 "accepted_bitrate_mean": accepted_bitrate_mean[i],
                 "accepted_bitrate_std": accepted_bitrate_std[i],
-<<<<<<< HEAD
-                # "episode_accepted_services_mean": episode_accepted_services_mean[i],
-                # "episode_accepted_services_std": episode_accepted_services_std[i],
-                # "episode_accepted_bitrate_mean": episode_accepted_bitrate_mean[i],
-                # "episode_accepted_bitrate_std": episode_accepted_bitrate_std[i],
-=======
                 "total_bitrate_mean": total_bitrate_mean[i],
                 "total_bitrate_std": total_bitrate_std[i],
                 "utilisation_mean": utilisation_mean[i],
                 "utilisation_std": utilisation_std[i],
->>>>>>> 203ba821
             }
             wandb.log(log_dict)
 
-    plt.show()
-
 
 if __name__ == "__main__":
     app.run(main)