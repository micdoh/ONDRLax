[tool.poetry]
name = "XLRON"
version = "0.1.0"
description = "Accelerated Learning and Resource Allocation for Optical Networks"
authors = ["Michael Doherty"]
readme = "README.md"

[tool.poetry.dependencies]
python = ">=3.10,<3.12"
numpy = "^1.23.4"
networkx = "^2.8.7"
Cython = "^0.29.32"
pymongo = "^4.3.2"
pillow = "^9.3.0"
tqdm = "^4.64.1"
scipy = "^1.9.3"
joblib = "^1.2.0"
pip = "^22.2"
progress = "^1.6"
cffi = "^1.15.1"
wandb = "^0.13.4"
scikit-learn = "^1.1.3"
black = "^22.12.0"
pytest = "^7.2.0"
pyyaml = "^6.0"
seaborn = "^0.12.2"
#jax = {extras = ["tpu"], version = "^0.4.11"}
#jax = {extras = ["cuda12_pip"], version = "^0.4.11"}
#jax = {extras = ["cuda11_pip"], version = "^0.4.11"}
jax = {extras = ["cpu"], version = "^0.4.11"}
# Below jax version is built from source to support Apple Silicon GPU, but it's too buggy at present
<<<<<<< HEAD
    #jaxlib = {path = "../jax/dist/jaxlib-0.4.10-cp310-cp310-macosx_11_0_arm64.whl"}
    #jax-metal = "0.0.4"
=======
#jaxlib = {path = "../jax/dist/jaxlib-0.4.10-cp310-cp310-macosx_11_0_arm64.whl"}
#jax-metal = "0.1.0"
>>>>>>> 203ba821
gymnax = "^0.0.6"
chex = "^0.1.82"
distrax = "^0.1.4"
mkdocs = "^1.5.2"
ruff = "^0.0.286"
mkdocs-material = "^9.2.6"
mkdocstrings = {extras = ["python"], version = "^0.22.0"}
pytest-cov = "^4.1.0"
absl-py = "^1.4.0"
dm-haiku = "^0.0.10"
rlax = "^0.1.6"
jraph = "^0.0.6.dev0"
ml-dtypes = "0.2.0"
orbax = "^0.1.9"
mkinit = "^1.1.0"
<<<<<<< HEAD
=======
ipykernel = "^6.29.4"
jupyter = "^1.0.0"
penzai = "^0.1.2"
>>>>>>> 203ba821

[tool.poetry.extras]
cuda = ["nvidia-cuda-runtime-cu11", "torch", "torchvision"]


[[tool.poetry.source]]
name = "nvidia"
url = "https://pypi.ngc.nvidia.com"
priority = 'supplemental'

[[tool.poetry.source]]
name = "pypi-public"
url = "https://pypi.org/simple/"
priority = 'default'

[tool.black]
line-length = 88
target-version = ['py37']
include = '\.pyi?$'
extend-exclude = '''
# A regex preceded with ^/ will apply only to files and directories
# in the root of the project.
^/foo.py  # exclude a file named foo.py in the root of the project (in addition to the defaults)
'''

[build-system]
requires = ["poetry-core"]
build-backend = "poetry.core.masonry.api"<|MERGE_RESOLUTION|>--- conflicted
+++ resolved
@@ -25,17 +25,11 @@
 pyyaml = "^6.0"
 seaborn = "^0.12.2"
 #jax = {extras = ["tpu"], version = "^0.4.11"}
-#jax = {extras = ["cuda12_pip"], version = "^0.4.11"}
 #jax = {extras = ["cuda11_pip"], version = "^0.4.11"}
 jax = {extras = ["cpu"], version = "^0.4.11"}
 # Below jax version is built from source to support Apple Silicon GPU, but it's too buggy at present
-<<<<<<< HEAD
-    #jaxlib = {path = "../jax/dist/jaxlib-0.4.10-cp310-cp310-macosx_11_0_arm64.whl"}
-    #jax-metal = "0.0.4"
-=======
 #jaxlib = {path = "../jax/dist/jaxlib-0.4.10-cp310-cp310-macosx_11_0_arm64.whl"}
 #jax-metal = "0.1.0"
->>>>>>> 203ba821
 gymnax = "^0.0.6"
 chex = "^0.1.82"
 distrax = "^0.1.4"
@@ -51,12 +45,9 @@
 ml-dtypes = "0.2.0"
 orbax = "^0.1.9"
 mkinit = "^1.1.0"
-<<<<<<< HEAD
-=======
 ipykernel = "^6.29.4"
 jupyter = "^1.0.0"
 penzai = "^0.1.2"
->>>>>>> 203ba821
 
 [tool.poetry.extras]
 cuda = ["nvidia-cuda-runtime-cu11", "torch", "torchvision"]
