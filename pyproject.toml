[tool.poetry]
name = "XLRON"
version = "0.1.0"
description = "Accelerated Learning and Resource Allocation for Optical Networks"
authors = ["Michael Doherty"]
readme = "README.md"

[tool.poetry.dependencies]
python = "~3.11"
numpy = "^1.23.4"
networkx = "^2.8.7"
Cython = "^0.29.32"
pymongo = "^4.3.2"
pillow = "^9.3.0"
tqdm = "^4.64.1"
scipy = "^1.9.3"
joblib = "^1.2.0"
pip = "^22.2"
progress = "^1.6"
cffi = "^1.15.1"
wandb = "^0.13.4"
scikit-learn = "^1.1.3"
black = "^22.12.0"
pytest = "^7.2.0"
pyyaml = "^6.0"
seaborn = "^0.12.2"
#jax = {extras = ["tpu"], version = "^0.4.11"}
<<<<<<< HEAD
jax = {extras = ["cuda12_pip"], version = "^0.4.11"}
#jax = {extras = ["cpu"], version = "^0.4.11"}
=======
#jax = {extras = ["cuda11_pip"], version = "^0.4.11"}
jax = { extras = ["cpu"], version = "^0.4.11" }
>>>>>>> d5020f98
# Below jax version is built from source to support Apple Silicon GPU, but it's too buggy at present
#jax-metal = "0.1.0"
gymnax = "^0.0.6"
chex = "^0.1.82"
distrax = "^0.1.4"
mkdocs = "^1.5.2"
ruff = "^0.0.286"
mkdocs-material = "^9.2.6"
mkdocstrings = { version = ">=0.18", extras = ["python"] }
pytest-cov = "^4.1.0"
absl-py = "^1.4.0"
dm-haiku = "^0.0.10"
rlax = "^0.1.6"
jraph = "^0.0.6.dev0"
ml-dtypes = "^0.3.1"
orbax = "^0.1.9"
mkinit = "^1.1.0"
perfetto = "^0.7.0"
tensorflow = "^2.16.1"
tensorboard-plugin-profile = "^2.15.1"
ipykernel = "^6.29.4"
jupyter = "^1.0.0"
penzai = "^0.1.2"
jaxopt = "^0.8.3"
griffe = "^1.5.1"
mkdocstrings-python = "^1.12.2"

[tool.poetry.extras]
cuda = ["nvidia-cuda-runtime-cu11", "torch", "torchvision"]


[[tool.poetry.source]]
name = "nvidia"
url = "https://pypi.ngc.nvidia.com"
priority = 'supplemental'

[[tool.poetry.source]]
name = "pypi-public"
url = "https://pypi.org/simple/"
priority = 'default'

[tool.black]
line-length = 88
target-version = ['py37']
include = '\.pyi?$'
extend-exclude = '''
# A regex preceded with ^/ will apply only to files and directories
# in the root of the project.
^/foo.py  # exclude a file named foo.py in the root of the project (in addition to the defaults)
'''

[tool.ruff]
# Exclude a variety of commonly ignored directories.
exclude = [
    ".bzr",
    ".direnv",
    ".eggs",
    ".git",
    ".git-rewrite",
    ".hg",
    ".ipynb_checkpoints",
    ".mypy_cache",
    ".nox",
    ".pants.d",
    ".pyenv",
    ".pytest_cache",
    ".pytype",
    ".ruff_cache",
    ".svn",
    ".tox",
    ".venv",
    ".vscode",
    "__pypackages__",
    "_build",
    "buck-out",
    "build",
    "dist",
    "node_modules",
    "site-packages",
    "venv",
]

# Same as Black.
line-length = 88
indent-width = 4

# Assume Python 3.8
target-version = "py38"

[tool.ruff.lint]
# Enable Pyflakes (`F`) and a subset of the pycodestyle (`E`)  codes by default.
# Unlike Flake8, Ruff doesn't enable pycodestyle warnings (`W`) or
# McCabe complexity (`C901`) by default.
select = ["E4", "E7", "E9", "F"]
ignore = []

# Allow fix for all enabled rules (when `--fix`) is provided.
fixable = ["ALL"]
unfixable = []

# Allow unused variables when underscore-prefixed.
dummy-variable-rgx = "^(_+|(_+[a-zA-Z0-9_]*[a-zA-Z0-9]+?))$"

[tool.ruff.format]
# Like Black, use double quotes for strings.
quote-style = "double"

# Like Black, indent with spaces, rather than tabs.
indent-style = "space"

# Like Black, respect magic trailing commas.
skip-magic-trailing-comma = false

# Like Black, automatically detect the appropriate line ending.
line-ending = "auto"

# Enable auto-formatting of code examples in docstrings. Markdown,
# reStructuredText code/literal blocks and doctests are all supported.
#
# This is currently disabled by default, but it is planned for this
# to be opt-out in the future.
docstring-code-format = false

# Set the line length limit used when formatting code snippets in
# docstrings.
#
# This only has an effect when the `docstring-code-format` setting is
# enabled.
docstring-code-line-length = "dynamic"

[build-system]
requires = ["poetry-core"]
build-backend = "poetry.core.masonry.api"<|MERGE_RESOLUTION|>--- conflicted
+++ resolved
@@ -6,7 +6,7 @@
 readme = "README.md"
 
 [tool.poetry.dependencies]
-python = "~3.11"
+python = ">=3.10,<4.0"
 numpy = "^1.23.4"
 networkx = "^2.8.7"
 Cython = "^0.29.32"
@@ -25,13 +25,8 @@
 pyyaml = "^6.0"
 seaborn = "^0.12.2"
 #jax = {extras = ["tpu"], version = "^0.4.11"}
-<<<<<<< HEAD
-jax = {extras = ["cuda12_pip"], version = "^0.4.11"}
-#jax = {extras = ["cpu"], version = "^0.4.11"}
-=======
 #jax = {extras = ["cuda11_pip"], version = "^0.4.11"}
 jax = { extras = ["cpu"], version = "^0.4.11" }
->>>>>>> d5020f98
 # Below jax version is built from source to support Apple Silicon GPU, but it's too buggy at present
 #jax-metal = "0.1.0"
 gymnax = "^0.0.6"
